extends Node3D

# Water environment properties
@export var water_color: Color = Color(0.1, 0.4, 0.8, 0.8)
@export var water_depth: float = 10.0
@export var water_clarity: float = 0.5  # 0-1, affects visibility distance

# Lighting properties
@export var ambient_light_color: Color = Color(0.05, 0.15, 0.3, 1.0)
@export var directional_light_color: Color = Color(0.8, 0.8, 1.0, 1.0)
@export var directional_light_energy: float = 0.6

# References to scene nodes
@onready var water_surface: Node3D = $WaterSurface
@onready var water_volume: MeshInstance3D = $WaterVolume
@onready var directional_light: DirectionalLight3D = $DirectionalLight
@onready var ambient_light: WorldEnvironment = $AmbientLight

# Objects in the environment
var objects: Array = []
var targets: Array = []

func _ready():
<<<<<<< HEAD
	# Initialize water properties
	if water_surface:
		var mat = water_surface.get_surface_override_material(0)
		if mat:
			mat.albedo_color = water_color
		
	if water_volume:
		var volume_material = water_volume.get_surface_override_material(0)
		if volume_material:
			volume_material.albedo_color = Color(water_color.r, water_color.g, water_color.b, 0.1)
			
	# Initialize lighting
	if ambient_light and ambient_light.environment:
		ambient_light.environment.ambient_light_color = ambient_light_color
		
	if directional_light:
		directional_light.light_color = directional_light_color
		directional_light.light_energy = directional_light_energy
	
	# Apply water effects to cameras in the scene
	setup_underwater_effects()
	
	# Add collision detection for water volume
	add_water_collision()
	
	print("Water environment initialized")

func setup_underwater_effects():
	var cameras = find_cameras(self)
	for camera in cameras:
		var environment = camera.environment
		if environment == null:
			environment = Environment.new()
			camera.environment = environment
		
		# Set underwater fog
		environment.fog_enabled = true
		environment.fog_color = water_color
		environment.fog_depth_enabled = true
		environment.fog_depth_begin = 1.0
		environment.fog_depth_end = 15.0 * water_clarity
		
		# Underwater light absorption
		environment.adjustment_enabled = true
		environment.adjustment_brightness = 0.9
		environment.adjustment_contrast = 1.1
		environment.adjustment_saturation = 1.2
		
		# Slight color shifting
		if not environment.adjustment_color_correction:
			var gradient = Gradient.new()
			gradient.add_point(0.0, Color(0.8, 0.9, 1.0))
			gradient.add_point(1.0, Color(1.0, 1.0, 1.0))
			
			var gradient_texture = GradientTexture1D.new()
			gradient_texture.gradient = gradient
			
			environment.adjustment_color_correction = gradient_texture

func find_cameras(node: Node) -> Array:
	var cameras: Array = []
	if node is Camera3D:
		cameras.append(node)
	for child in node.get_children():
		cameras += find_cameras(child)
	return cameras

func add_water_collision():
	if water_volume:
		var water_area = Area3D.new()
		water_area.name = "WaterArea"
		water_volume.add_child(water_area)
		
		var collision_shape = CollisionShape3D.new()
		collision_shape.shape = water_volume.mesh.create_convex_shape()
		water_area.add_child(collision_shape)
		
		water_area.body_entered.connect(_on_body_entered_water)
		water_area.body_exited.connect(_on_body_exited_water)

func _on_body_entered_water(body: Node):
	if body.has_method("enter_water"):
		body.call("enter_water")
	print("Object entered water: " + body.name)

func _on_body_exited_water(body: Node):
	if body.has_method("exit_water"):
		body.call("exit_water")
	print("Object exited water: " + body.name)

func add_object(object_scene: PackedScene, position: Vector3, rotation: Vector3 = Vector3.ZERO, scale: Vector3 = Vector3.ONE) -> Node3D:
	var object_instance = object_scene.instantiate()
	add_child(object_instance)
	object_instance.translation = position
	object_instance.rotation = rotation
	object_instance.scale = scale
	objects.append(object_instance)
	return object_instance

func add_target(target_scene: PackedScene, position: Vector3, rotation: Vector3 = Vector3.ZERO) -> Node3D:
	var target_instance = target_scene.instantiate()
	add_child(target_instance)
	target_instance.translation = position
	target_instance.rotation = rotation
	targets.append(target_instance)
	return target_instance
=======
    # Initialize water properties
    if water_surface:
        water_surface.get_surface_material(0).albedo_color = water_color

    if water_volume:
        var volume_material = water_volume.get_surface_material(0)
        if volume_material:
            volume_material.albedo_color = Color(water_color.r, water_color.g, water_color.b, 0.1)

    # Initialize lighting
    if ambient_light:
        ambient_light.light_color = ambient_light_color

    if directional_light:
        directional_light.light_color = directional_light_color
        directional_light.light_energy = directional_light_energy

    # Apply water effects to cameras in the scene
    setup_underwater_effects()

    # Add collision detection for water volume
    add_water_collision()

    print("Water environment initialized")

func setup_underwater_effects():
    # Find all cameras in the scene
    var cameras = find_cameras(self)

    for camera in cameras:
        # Apply underwater post-processing effect
        var environment = camera.get_environment()
        if not environment:
            environment = Environment.new()
            camera.set_environment(environment)

        # Set underwater fog
        environment.fog_enabled = true
        environment.fog_color = water_color
        environment.fog_depth_begin = 1.0
        environment.fog_depth_end = 15.0 * water_clarity

        # Underwater light absorption (color correction)
        environment.adjustment_enabled = true
        environment.adjustment_brightness = 0.9
        environment.adjustment_contrast = 1.1
        environment.adjustment_saturation = 1.2

        # Add slight color shifting toward blue/green
        var color_correction = environment.get_adjustment_color_correction()
        if not color_correction:
            # Create a default blue-green tinted correction
            var gradient = Gradient.new()
            gradient.add_point(0.0, Color(0.8, 0.9, 1.0))
            gradient.add_point(1.0, Color(1.0, 1.0, 1.0))

            var gradient_texture = GradientTexture.new()
            gradient_texture.gradient = gradient

            environment.adjustment_color_correction = gradient_texture

func find_cameras(node):
    var cameras = []

    if node is Camera:
        cameras.append(node)

    for child in node.get_children():
        cameras += find_cameras(child)

    return cameras

func add_water_collision():
    # Add area node for water effects
    if water_volume:
        var water_area = Area.new()
        water_area.name = "WaterArea"
        water_volume.add_child(water_area)

        var collision_shape = CollisionShape.new()
        collision_shape.shape = water_volume.mesh.create_convex_shape()
        water_area.add_child(collision_shape)

        # Connect signals
        water_area.connect("body_entered", self, "_on_body_entered_water")
        water_area.connect("body_exited", self, "_on_body_exited_water")

func _on_body_entered_water(body):
    # Apply water effects to objects entering water
    if body.has_method("enter_water"):
        body.enter_water()

    # Notify via print for debugging
    print("Object entered water: " + body.name)

func _on_body_exited_water(body):
    # Remove water effects from objects exiting water
    if body.has_method("exit_water"):
        body.exit_water()

    # Notify via print for debugging
    print("Object exited water: " + body.name)

func add_object(object_scene, position, rotation=Vector3(0,0,0), scale=Vector3(1,1,1)):
    # Instance the object
    var object_instance = object_scene.instance()
    add_child(object_instance)

    # Set transform
    object_instance.translation = position
    object_instance.rotation = rotation
    object_instance.scale = scale

    # Add to objects list
    objects.append(object_instance)

    return object_instance

func add_target(target_scene, position, rotation=Vector3(0,0,0)):
    # Instance the target
    var target_instance = target_scene.instance()
    add_child(target_instance)

    # Set transform
    target_instance.translation = position
    target_instance.rotation = rotation

    # Add to targets list
    targets.append(target_instance)

    return target_instance
>>>>>>> 17312629

func get_water_level() -> float:
	return water_surface.global_transform.origin.y

<<<<<<< HEAD
func get_closest_target(position: Vector3) -> Node3D:
	if targets.is_empty():
		return null
	var closest = targets[0]
	var closest_distance = position.distance_to(closest.global_transform.origin)
	for target in targets:
		var distance = position.distance_to(target.global_transform.origin)
		if distance < closest_distance:
			closest = target
			closest_distance = distance
	return closest
=======
func get_closest_target(position):
    if targets.empty():
        return null

    var closest = targets[0]
    var closest_distance = position.distance_to(closest.global_transform.origin)

    for target in targets:
        var distance = position.distance_to(target.global_transform.origin)
        if distance < closest_distance:
            closest = target
            closest_distance = distance

    return closest
>>>>>>> 17312629
<|MERGE_RESOLUTION|>--- conflicted
+++ resolved
@@ -21,32 +21,31 @@
 var targets: Array = []
 
 func _ready():
-<<<<<<< HEAD
 	# Initialize water properties
 	if water_surface:
 		var mat = water_surface.get_surface_override_material(0)
 		if mat:
 			mat.albedo_color = water_color
-		
+
 	if water_volume:
 		var volume_material = water_volume.get_surface_override_material(0)
 		if volume_material:
 			volume_material.albedo_color = Color(water_color.r, water_color.g, water_color.b, 0.1)
-			
+
 	# Initialize lighting
 	if ambient_light and ambient_light.environment:
 		ambient_light.environment.ambient_light_color = ambient_light_color
-		
+
 	if directional_light:
 		directional_light.light_color = directional_light_color
 		directional_light.light_energy = directional_light_energy
-	
+
 	# Apply water effects to cameras in the scene
 	setup_underwater_effects()
-	
+
 	# Add collision detection for water volume
 	add_water_collision()
-	
+
 	print("Water environment initialized")
 
 func setup_underwater_effects():
@@ -56,29 +55,29 @@
 		if environment == null:
 			environment = Environment.new()
 			camera.environment = environment
-		
+
 		# Set underwater fog
 		environment.fog_enabled = true
 		environment.fog_color = water_color
 		environment.fog_depth_enabled = true
 		environment.fog_depth_begin = 1.0
 		environment.fog_depth_end = 15.0 * water_clarity
-		
+
 		# Underwater light absorption
 		environment.adjustment_enabled = true
 		environment.adjustment_brightness = 0.9
 		environment.adjustment_contrast = 1.1
 		environment.adjustment_saturation = 1.2
-		
+
 		# Slight color shifting
 		if not environment.adjustment_color_correction:
 			var gradient = Gradient.new()
 			gradient.add_point(0.0, Color(0.8, 0.9, 1.0))
 			gradient.add_point(1.0, Color(1.0, 1.0, 1.0))
-			
+
 			var gradient_texture = GradientTexture1D.new()
 			gradient_texture.gradient = gradient
-			
+
 			environment.adjustment_color_correction = gradient_texture
 
 func find_cameras(node: Node) -> Array:
@@ -94,11 +93,11 @@
 		var water_area = Area3D.new()
 		water_area.name = "WaterArea"
 		water_volume.add_child(water_area)
-		
+
 		var collision_shape = CollisionShape3D.new()
 		collision_shape.shape = water_volume.mesh.create_convex_shape()
 		water_area.add_child(collision_shape)
-		
+
 		water_area.body_entered.connect(_on_body_entered_water)
 		water_area.body_exited.connect(_on_body_exited_water)
 
@@ -128,144 +127,10 @@
 	target_instance.rotation = rotation
 	targets.append(target_instance)
 	return target_instance
-=======
-    # Initialize water properties
-    if water_surface:
-        water_surface.get_surface_material(0).albedo_color = water_color
-
-    if water_volume:
-        var volume_material = water_volume.get_surface_material(0)
-        if volume_material:
-            volume_material.albedo_color = Color(water_color.r, water_color.g, water_color.b, 0.1)
-
-    # Initialize lighting
-    if ambient_light:
-        ambient_light.light_color = ambient_light_color
-
-    if directional_light:
-        directional_light.light_color = directional_light_color
-        directional_light.light_energy = directional_light_energy
-
-    # Apply water effects to cameras in the scene
-    setup_underwater_effects()
-
-    # Add collision detection for water volume
-    add_water_collision()
-
-    print("Water environment initialized")
-
-func setup_underwater_effects():
-    # Find all cameras in the scene
-    var cameras = find_cameras(self)
-
-    for camera in cameras:
-        # Apply underwater post-processing effect
-        var environment = camera.get_environment()
-        if not environment:
-            environment = Environment.new()
-            camera.set_environment(environment)
-
-        # Set underwater fog
-        environment.fog_enabled = true
-        environment.fog_color = water_color
-        environment.fog_depth_begin = 1.0
-        environment.fog_depth_end = 15.0 * water_clarity
-
-        # Underwater light absorption (color correction)
-        environment.adjustment_enabled = true
-        environment.adjustment_brightness = 0.9
-        environment.adjustment_contrast = 1.1
-        environment.adjustment_saturation = 1.2
-
-        # Add slight color shifting toward blue/green
-        var color_correction = environment.get_adjustment_color_correction()
-        if not color_correction:
-            # Create a default blue-green tinted correction
-            var gradient = Gradient.new()
-            gradient.add_point(0.0, Color(0.8, 0.9, 1.0))
-            gradient.add_point(1.0, Color(1.0, 1.0, 1.0))
-
-            var gradient_texture = GradientTexture.new()
-            gradient_texture.gradient = gradient
-
-            environment.adjustment_color_correction = gradient_texture
-
-func find_cameras(node):
-    var cameras = []
-
-    if node is Camera:
-        cameras.append(node)
-
-    for child in node.get_children():
-        cameras += find_cameras(child)
-
-    return cameras
-
-func add_water_collision():
-    # Add area node for water effects
-    if water_volume:
-        var water_area = Area.new()
-        water_area.name = "WaterArea"
-        water_volume.add_child(water_area)
-
-        var collision_shape = CollisionShape.new()
-        collision_shape.shape = water_volume.mesh.create_convex_shape()
-        water_area.add_child(collision_shape)
-
-        # Connect signals
-        water_area.connect("body_entered", self, "_on_body_entered_water")
-        water_area.connect("body_exited", self, "_on_body_exited_water")
-
-func _on_body_entered_water(body):
-    # Apply water effects to objects entering water
-    if body.has_method("enter_water"):
-        body.enter_water()
-
-    # Notify via print for debugging
-    print("Object entered water: " + body.name)
-
-func _on_body_exited_water(body):
-    # Remove water effects from objects exiting water
-    if body.has_method("exit_water"):
-        body.exit_water()
-
-    # Notify via print for debugging
-    print("Object exited water: " + body.name)
-
-func add_object(object_scene, position, rotation=Vector3(0,0,0), scale=Vector3(1,1,1)):
-    # Instance the object
-    var object_instance = object_scene.instance()
-    add_child(object_instance)
-
-    # Set transform
-    object_instance.translation = position
-    object_instance.rotation = rotation
-    object_instance.scale = scale
-
-    # Add to objects list
-    objects.append(object_instance)
-
-    return object_instance
-
-func add_target(target_scene, position, rotation=Vector3(0,0,0)):
-    # Instance the target
-    var target_instance = target_scene.instance()
-    add_child(target_instance)
-
-    # Set transform
-    target_instance.translation = position
-    target_instance.rotation = rotation
-
-    # Add to targets list
-    targets.append(target_instance)
-
-    return target_instance
->>>>>>> 17312629
 
 func get_water_level() -> float:
 	return water_surface.global_transform.origin.y
 
-<<<<<<< HEAD
 func get_closest_target(position: Vector3) -> Node3D:
 	if targets.is_empty():
 		return null
@@ -276,20 +141,4 @@
 		if distance < closest_distance:
 			closest = target
 			closest_distance = distance
-	return closest
-=======
-func get_closest_target(position):
-    if targets.empty():
-        return null
-
-    var closest = targets[0]
-    var closest_distance = position.distance_to(closest.global_transform.origin)
-
-    for target in targets:
-        var distance = position.distance_to(target.global_transform.origin)
-        if distance < closest_distance:
-            closest = target
-            closest_distance = distance
-
-    return closest
->>>>>>> 17312629
+	return closest