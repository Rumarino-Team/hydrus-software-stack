--- conflicted
+++ resolved
@@ -30,23 +30,10 @@
         self.gates_completed = []
 
         # Subscribers
-<<<<<<< HEAD
         self.pose_sub = rospy.Subscriber('/zed2i/zed_node/pose', PoseStamped, self.pose_callback)
         self.detection_sub = rospy.Subscriber('/detector/box_detection', Detections, self.detection_callback)
         self.status_sub = rospy.Subscriber('/mission_status', String, self.status_callback)
         
-=======
-        self.pose_sub = rospy.Subscriber(
-            "/submarine/pose", PoseStamped, self.pose_callback
-        )
-        self.detection_sub = rospy.Subscriber(
-            "/vision/detections", Detections, self.detection_callback
-        )
-        self.status_sub = rospy.Subscriber(
-            "/mission_status", String, self.status_callback
-        )
-
->>>>>>> de7fcc57
         # Track submarine path
         self.submarine_trail = []
         self.max_trail_length = 20
