--- conflicted
+++ resolved
@@ -44,11 +44,8 @@
     echo "Deploy is set to true. Launching hydrus_start.launch..."
     # Compile the Arduino project
     rosrun rosserial_python serial_node.py _port:=/dev/ttyACM0 _baud:=57600 &
-<<<<<<< HEAD
+
     cd /root/Arduino/libraries/embedded_arduino/Hydrus
-=======
-    cd /root/Arduino/libraries/sensor_actuator_pkg/examples/Hydrus
->>>>>>> cd423b9d
     arduino-cli compile --fqbn $ARDUINO_BOARD Hydrus.ino
     arduino-cli upload -p /dev/ttyACM0 --fqbn $ARDUINO_BOARD Hydrus.ino
     cd /catkin_ws
