#!/usr/bin/env bash
set -e

# Function to check if the system is Jetson TX2
is_jetson_tx2() {
  if [[ $(uname -m) == "aarch64" && $(cat /etc/nv_tegra_release) ]]; then
    return 0
  else
    return 1
  fi
}

# Function to check if the system is running in WSL
is_wsl() {
  if grep -qi "microsoft" /proc/version; then
    return 0
  else
    return 1
  fi
}

<<<<<<< HEAD
DEPLOY=false  
VOLUME=false  
FORCE_CPU=false 
ZED_OPTION=false
=======
DEPLOY=false
VOLUME=false
FORCE_CPU=false
>>>>>>> 238b3653

while [[ "$#" -gt 0 ]]; do
    case $1 in
        --deploy) DEPLOY=true ;;
        --volume) VOLUME=true ;;
        --force-cpu) FORCE_CPU=true ;;
        *) echo "Unknown parameter passed: $1"; exit 1 ;;
    esac
    shift
done

# Check if --force-cpu was passed
if [[ "$FORCE_CPU" == true ]]; then
  echo "Force CPU deployment selected. Running CPU version."
  DEPLOY=$DEPLOY VOLUME=$VOLUME ZED_OPTION=$ZED_OPTION  docker compose -f docker-compose-amd64-cpu.yaml up
else
  # Check if system is WSL
  if is_wsl; then
    echo "WSL detected. Running without GPU support."
    DEPLOY=$DEPLOY VOLUME=$VOLUME docker compose -f docker-compose-amd64-cpu.yaml up
  # Check if system is Jetson TX2
  elif is_jetson_tx2; then
    echo "Jetson TX2 detected. Running Jetson TX2 Docker Compose."
    DEPLOY=$DEPLOY VOLUME=$VOLUME ZED_OPTION=$ZED_OPTION  docker compose -f docker-compose-jetson-tx2.yaml up
  else
    # Check if NVIDIA GPUs are available
    if nvidia-smi > /dev/null 2>&1; then
      echo "GPU available. Running with GPU support."
      while true; do
        echo "Do you want to display the ZED2i camera in RViz?"
        read -p "(y/n)" choice
        case $choice in 
          [Yy]* ) ZED_OPTION=true; break;;
          [Nn]* ) break;;
          * ) echo "Invalid input. Please try again.";;
        esac
      done
      echo "ZED_OPTION=$ZED_OPTION"
      DEPLOY=$DEPLOY VOLUME=$VOLUME ZED_OPTION=$ZED_OPTION  docker compose -f docker-compose-amd64-cuda.yaml up
    else
      echo "No GPU available. Running without GPU support."
      DEPLOY=$DEPLOY VOLUME=$VOLUME ZED_OPTION=$ZED_OPTION docker compose -f docker-compose-amd64-cpu.yaml up
    fi
  fi
fi<|MERGE_RESOLUTION|>--- conflicted
+++ resolved
@@ -19,16 +19,12 @@
   fi
 }
 
-<<<<<<< HEAD
+
 DEPLOY=false  
 VOLUME=false  
 FORCE_CPU=false 
 ZED_OPTION=false
-=======
-DEPLOY=false
-VOLUME=false
-FORCE_CPU=false
->>>>>>> 238b3653
+
 
 while [[ "$#" -gt 0 ]]; do
     case $1 in
