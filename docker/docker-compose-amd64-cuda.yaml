version: '3.8'

services:
  ros-master:
    image: ros:noetic-ros-core
    command: stdbuf -o L roscore
    ports:
      - "11311:11311"
    ulimits:
      nofile:
        soft: 1024
        hard: 524288

  zed-camera:
    build:
      context: ../../hydrus-software-stack
      dockerfile: docker/amd64/cuda/camera.Dockerfile
    privileged: true
    deploy:
      resources:
        reservations:
          devices:
            - driver: nvidia
              count: all
              capabilities: [gpu]
    environment:
      - ROS_MASTER_URI=http://ros-master:11311
      - DISPLAY=${DISPLAY} 
      - ZED_OPTION=${ZED_OPTION}
    depends_on:
      - ros-master
<<<<<<< HEAD
    ulimits:
      nofile:
        soft: 1024
        hard: 524288
=======
    volumes:
      - "../:/home/catkin_ws/src"
      - /tmp/.X11-unix:/tmp/.X11-unix 
>>>>>>> 6acaf2cb

  hydrus_cuda:
    build:
      context: ../../hydrus-software-stack
      dockerfile: docker/amd64/cuda/hydrus.Dockerfile
    privileged: true
    deploy:
      resources:
        reservations:
          devices:
            - driver: nvidia
              count: all
              capabilities: [gpu]
    stdin_open: true
    tty: true
    volumes:
      - "../:/home/catkin_ws/src"
      - /tmp/.X11-unix:/tmp/.X11-unix 
    ports:
      - "8000:8000"
    devices:
      - "/dev/ttyACM0:/dev/ttyACM0"
    environment:
      - ROS_MASTER_URI=http://ros-master:11311
      - ARDUINO_BOARD=arduino:avr:mega
<<<<<<< HEAD
      - DISPLAY=${DISPLAY}
      - DEPLOY
      - VOLUME
      - NVIDIA_DRIVER_CAPABILITIES=all
=======
      - ZED_OPTION=${ZED_OPTION}
>>>>>>> 6acaf2cb
    depends_on:
      - ros-master
      - zed-camera
    ulimits:
      nofile:
        soft: 1024
        hard: 524288<|MERGE_RESOLUTION|>--- conflicted
+++ resolved
@@ -29,16 +29,13 @@
       - ZED_OPTION=${ZED_OPTION}
     depends_on:
       - ros-master
-<<<<<<< HEAD
     ulimits:
       nofile:
         soft: 1024
         hard: 524288
-=======
     volumes:
       - "../:/home/catkin_ws/src"
       - /tmp/.X11-unix:/tmp/.X11-unix 
->>>>>>> 6acaf2cb
 
   hydrus_cuda:
     build:
@@ -64,14 +61,11 @@
     environment:
       - ROS_MASTER_URI=http://ros-master:11311
       - ARDUINO_BOARD=arduino:avr:mega
-<<<<<<< HEAD
       - DISPLAY=${DISPLAY}
       - DEPLOY
       - VOLUME
       - NVIDIA_DRIVER_CAPABILITIES=all
-=======
       - ZED_OPTION=${ZED_OPTION}
->>>>>>> 6acaf2cb
     depends_on:
       - ros-master
       - zed-camera
